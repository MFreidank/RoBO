--- conflicted
+++ resolved
@@ -82,12 +82,8 @@
         return self.dh_fun(X)
 
     def update(self, model):
-<<<<<<< HEAD
-        super(EntropyMC, self).update(model)
-=======
         self.model = model
         #super(EntropyMC, self).update(model)
->>>>>>> 5012c0f4
         self.sn2 = self.model.get_noise()
 
         self.sampling_acquisition.update(model)
