import os
import random
import errno

import matplotlib; matplotlib.use('Agg')
import matplotlib.pyplot as plt;
import GPy
import pylab as pb
#pb.ion()
from models import GPyModel 
import numpy as np
from test_functions import branin2, branin
from acquisition import PI, UCB, Entropy, EI
from maximize import cma, DIRECT, grid_search

here = os.path.abspath(os.path.dirname(__file__))

#
# Plotting Stuff.
# It's really ugly until now, because it only fitts to 1D and to the branin function
# where the second domension is 12
#

obj_samples = 700
plot_min = -8
plot_max = 19
plotting_range = np.linspace(plot_min, plot_max, num=obj_samples)

second_branin_arg = np.empty((obj_samples,))
second_branin_arg.fill(12)
branin_arg = np.append(np.reshape(plotting_range, (obj_samples, 1)), np.reshape(second_branin_arg, (obj_samples, 1)), axis=1)

branin_result = branin(branin_arg)

branin_result = branin_result.reshape(branin_result.shape[0],)

def _plot_model(model, acquisition_fkt, objective_fkt, i):

    fig = plt.figure()
    ax = fig.add_subplot(111)
    model.m.plot(ax=ax, plot_limits=[plot_min, plot_max])
    xlim_min, xlim_max, ylim_min, ylim_max =  ax.axis()
    ax.set_ylim(min(np.min(branin_result), ylim_min), max(np.max(branin_result), ylim_max))
    c1 = np.reshape(plotting_range, (obj_samples, 1))
    c2 = acquisition_fkt(c1)
    c2 = c2*50 / np.max(c2)
    c2 = np.reshape(c2,(obj_samples,))
    ax.plot(plotting_range,c2, 'r')
    ax.plot(plotting_range, branin_result, 'black')
    fig.savefig("%s/tmp/np_%s.png"%(here, i), format='png')
    fig.clf()
    plt.close()
    

def bayesian_optimization(objective_fkt, acquisition_fkt, model, minimize_fkt, X_lower, X_upper,  maxN = 10):
    for i in xrange(maxN):
        acquisition_fkt.model_changed()

        new_x = minimize_fkt(acquisition_fkt, X_lower, X_upper)
        new_y = objective_fkt(new_x)
<<<<<<< HEAD
        if not callback_fkt(model, acquisition_fkt, objective_fkt, i): 
            break
        model.update(new_x, new_y)

def main():
    obj_samples = 700
    plot_min = -8
    plot_max = 19
    plotting_range = np.linspace(plot_min, plot_max, num=obj_samples)
    second_branin_arg = np.empty((obj_samples,))
    second_branin_arg.fill(12)
    branin_result = branin([plotting_range, second_branin_arg])
    def _plot_model(model, acquisition_fkt, objective_fkt, i):
        return True
        fig = plt.figure()
        ax = fig.add_subplot(111)
        model.m.plot(ax=ax, plot_limits=[plot_min, plot_max])
        xlim_min, xlim_max, ylim_min, ylim_max =  ax.axis()
        ax.set_ylim(min(np.min(branin_result), ylim_min), max(np.max(branin_result), ylim_max))
        c1 = np.reshape(plotting_range, (obj_samples, 1))
        c2 = acquisition_fkt(c1)
        c2 = c2*50 / np.max(c2)
        c2 = np.reshape(c2,(obj_samples,))
        ax.plot(plotting_range,c2, 'r')
        ax.plot(plotting_range, branin_result, 'black')
        fig.savefig("%s/tmp/np_%s.png"%(here, i), format='png')
        fig.clf()
        plt.close()
    kernel = GPy.kern.rbf(input_dim=2, variance=12.3, lengthscale=5.0, ars=True)
    X_lower = np.array([-8,-8])
    X_upper = np.array([19, 19])
    X = np.empty((1, 2))
    Y = np.empty((1, 1))
    X[0,:] = [2.6190,    5.4830] #random.random() * (X_upper[0] - X_lower[0]) + X_lower[0]];
    objective_fkt= branin
    Y[0,:] = objective_fkt(X[0,:])
=======
        _plot_model(model, acquisition_fkt, objective_fkt, i)
        model.update([new_x], [new_y])

def main():
    #
    # Dimension Space where the 
    # objective function can be evaluated 
    #
    dims = 1
    X_lower = np.array([-8])
    X_upper = np.array([19])
    #initialize the samples
    X = np.empty((1, dims))

    Y = np.empty((1, 1))
    #draw a random sample from the objective function in the
    #dimension space 
    X[0,:] = [random.random() * (X_upper[0] - X_lower[0]) + X_lower[0]];
    objective_fkt= branin2
    Y[0:] = objective_fkt(X[0,:])
    
    #
    # Building up the model
    #    
    kernel = GPy.kern.rbf(input_dim=dims, variance=12.3, lengthscale=5.0)
>>>>>>> 2ab6322a
    model = GPyModel(kernel)
    model.train(X,Y)
    #
    # creating an acquisition function
    #
    acquisition_fkt = PI(model, par=15.01)
    #
    # start the main loop
    #
    bayesian_optimization(objective_fkt, acquisition_fkt, model, grid_search, X_lower, X_upper, maxN = 10)
    
    

if __name__ == "__main__":
    
    try:
        os.makedirs("%s/tmp/"%here)
    except OSError as exception:
        if exception.errno != errno.EEXIST:
            raise
    #from GPy.examples.non_gaussian import student_t_approx
    #student_t_approx(plot=True)
    #plt.show()
    main()<|MERGE_RESOLUTION|>--- conflicted
+++ resolved
@@ -42,7 +42,10 @@
     xlim_min, xlim_max, ylim_min, ylim_max =  ax.axis()
     ax.set_ylim(min(np.min(branin_result), ylim_min), max(np.max(branin_result), ylim_max))
     c1 = np.reshape(plotting_range, (obj_samples, 1))
+    print c1
+    print "-_-"*30,"\n", acquisition_fkt(c1).shape
     c2 = acquisition_fkt(c1)
+    print c2
     c2 = c2*50 / np.max(c2)
     c2 = np.reshape(c2,(obj_samples,))
     ax.plot(plotting_range,c2, 'r')
@@ -58,44 +61,6 @@
 
         new_x = minimize_fkt(acquisition_fkt, X_lower, X_upper)
         new_y = objective_fkt(new_x)
-<<<<<<< HEAD
-        if not callback_fkt(model, acquisition_fkt, objective_fkt, i): 
-            break
-        model.update(new_x, new_y)
-
-def main():
-    obj_samples = 700
-    plot_min = -8
-    plot_max = 19
-    plotting_range = np.linspace(plot_min, plot_max, num=obj_samples)
-    second_branin_arg = np.empty((obj_samples,))
-    second_branin_arg.fill(12)
-    branin_result = branin([plotting_range, second_branin_arg])
-    def _plot_model(model, acquisition_fkt, objective_fkt, i):
-        return True
-        fig = plt.figure()
-        ax = fig.add_subplot(111)
-        model.m.plot(ax=ax, plot_limits=[plot_min, plot_max])
-        xlim_min, xlim_max, ylim_min, ylim_max =  ax.axis()
-        ax.set_ylim(min(np.min(branin_result), ylim_min), max(np.max(branin_result), ylim_max))
-        c1 = np.reshape(plotting_range, (obj_samples, 1))
-        c2 = acquisition_fkt(c1)
-        c2 = c2*50 / np.max(c2)
-        c2 = np.reshape(c2,(obj_samples,))
-        ax.plot(plotting_range,c2, 'r')
-        ax.plot(plotting_range, branin_result, 'black')
-        fig.savefig("%s/tmp/np_%s.png"%(here, i), format='png')
-        fig.clf()
-        plt.close()
-    kernel = GPy.kern.rbf(input_dim=2, variance=12.3, lengthscale=5.0, ars=True)
-    X_lower = np.array([-8,-8])
-    X_upper = np.array([19, 19])
-    X = np.empty((1, 2))
-    Y = np.empty((1, 1))
-    X[0,:] = [2.6190,    5.4830] #random.random() * (X_upper[0] - X_lower[0]) + X_lower[0]];
-    objective_fkt= branin
-    Y[0,:] = objective_fkt(X[0,:])
-=======
         _plot_model(model, acquisition_fkt, objective_fkt, i)
         model.update([new_x], [new_y])
 
@@ -121,7 +86,6 @@
     # Building up the model
     #    
     kernel = GPy.kern.rbf(input_dim=dims, variance=12.3, lengthscale=5.0)
->>>>>>> 2ab6322a
     model = GPyModel(kernel)
     model.train(X,Y)
     #
@@ -145,4 +109,5 @@
     #from GPy.examples.non_gaussian import student_t_approx
     #student_t_approx(plot=True)
     #plt.show()
+    
     main()