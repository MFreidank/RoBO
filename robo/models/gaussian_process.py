
import logging
import numpy as np
import gpflow


from robo.util import normalization
from robo.models.base_model import BaseModel

logger = logging.getLogger(__name__)


class GaussianProcess(BaseModel):

    def __init__(self, kernel, prior=None,
                 noise=1e-3, use_gradients=False,
                 normalize_output=False,
                 normalize_input=True,
                 lower=None, upper=None, rng=None):
        """
        Interface to the GPflow library. The GP hyperparameter are obtained
        by optimizing the marginal log likelihood.

        Parameters
        ----------
        kernel : GPflow kernel object
            Specifies the kernel that is used for all Gaussian Process
        prior : prior object
            Defines a prior.
        noise : float
            Noise term that is added to the diagonal of the covariance matrix
            for the Cholesky decomposition.
        use_gradients : bool
            Use gradient information to optimize the negative log likelihood
        lower : np.array(D,)
            Lower bound of the input space which is used for the input space normalization
        upper : np.array(D,)
            Upper bound of the input space which is used for the input space normalization
        normalize_output : bool
            Zero mean unit variance normalization of the output values
        normalize_input : bool
            Normalize all inputs to be in [0, 1]. This is important to define good priors for the
            length scales.
        rng: np.random.RandomState
            Random number generator
        """

        if rng is None:
            self.rng = np.random.RandomState(np.random.randint(0, 10000))
        else:
            self.rng = rng

        self.kernel = kernel
        self.gp = None
        self.prior = prior
        self.noise = noise
        self.use_gradients = use_gradients
        self.normalize_output = normalize_output
        self.normalize_input = normalize_input
        self.X = None
        self.y = None
        self.hypers = []
        self.is_trained = False
        self.lower = lower
        self.upper = upper

    @BaseModel._check_shapes_train
    def train(self, X, y, do_optimize=True):
        """

        Parameters
        ----------
        X: np.ndarray (N, D)
            Input data points. The dimensionality of X is (N, D),
            with N as the number of points and D is the number of features.
        y: np.ndarray (N,)
            The corresponding target values.
        do_optimize: boolean
            If set to true the hyperparameters are optimized otherwise
            the default hyperparameters of the kernel are used.
        """

        if self.normalize_input:
            # Normalize input to be in [0, 1]
            self.X, self.lower, self.upper = normalization.zero_one_normalization(X, self.lower, self.upper)
        else:
            self.X = X

        if self.normalize_output:
            # Normalize output to have zero mean and unit standard deviation
            self.y, self.y_mean, self.y_std = normalization.zero_mean_unit_var_normalization(y)
            if self.y_std == 0:
                raise ValueError("Cannot normalize output. All targets have the same value")
        else:
            self.y = y

        self.mean = gpflow.mean_functions.Linear(1, 0)
        self.gp = gpflow.gpr.GPR(self.X, self.y[:, None], kern=self.kernel, mean_function=self.mean)

        if do_optimize:
<<<<<<< HEAD
            self.optimize()
=======
            self.hypers = self.optimize()
            self.gp.kernel[:] = self.hypers[:-1]
            self.noise = np.exp(self.hypers[-1])  # sigma^2
        else:
            self.hypers = self.gp.kernel[:]
            self.hypers = np.append(self.hypers, np.log(self.noise))

        logger.debug("GP Hyperparameters: " + str(self.hypers))

        try:
            self.gp.compute(self.X, yerr=np.sqrt(self.noise))
        except np.linalg.LinAlgError:
            self.noise *= 10
            self.gp.compute(self.X, yerr=np.sqrt(self.noise))
>>>>>>> 454ea02a

        self.is_trained = True

    def get_noise(self):
        return self.noise

    def optimize(self):
        """
        Optimizes the marginal log likelihood
        """
<<<<<<< HEAD
        self.gp.optimize()
=======
        # Start optimization from the previous hyperparameter configuration
        p0 = self.gp.kernel.vector
        p0 = np.append(p0, np.log(self.noise))

        if self.use_gradients:
            theta, _, _ = optimize.minimize(self.nll, p0,
                                            method="BFGS",
                                            jac=self.grad_nll)
        else:
            try:
                results = optimize.minimize(self.nll, p0, method='L-BFGS-B')
                theta = results.x
            except ValueError:
                logging.error("Could not find a valid hyperparameter configuration! Use initial configuration")
                theta = p0
>>>>>>> 454ea02a


    def predict_variance(self, x1, X2):
        r"""
        Predicts the variance between a test points x1 and a set of points X2 by
           math: \sigma(X_1, X_2) = k_{X_1,X_2} - k_{X_1,X} * (K_{X,X}
                       + \sigma^2*\mathds{I})^-1 * k_{X,X_2})

        Parameters
        ----------
        x1: np.ndarray (1, D)
            First test point
        X2: np.ndarray (N, D)
            Set of test point
        Returns
        ----------
        np.array(N, 1)
            predictive variance between x1 and X2

        """

        if not self.is_trained:
            raise Exception('Model has to be trained first!')

        x_ = np.concatenate((x1, X2))
        _, var = self.predict(x_, full_cov=True)

        var = var[-1, :-1, np.newaxis]

        return var

    @BaseModel._check_shapes_predict
    def predict(self, X_test, full_cov=False, **kwargs):
        """
        Returns the predictive mean and variance of the objective function at
        the given test points.

        Parameters
        ----------
        X_test: np.ndarray (N, D)
            Input test points
        full_cov: bool
            If set to true than the whole covariance matrix between the test points is returned

        Returns
        ----------
        np.array(N,)
            predictive mean
        np.array(N,) or np.array(N, N) if full_cov == True
            predictive variance

        """

        if not self.is_trained:
            raise Exception('Model has to be trained first!')

        if self.normalize_input:
            X_test_norm, _, _ = normalization.zero_one_normalization(X_test, self.lower, self.upper)
        else:
            X_test_norm = X_test

        if not full_cov:
            mu, var = self.gp.predict_y(X_test_norm)
        else:
            mu, var = self.gp.predict_f_full_cov(X_test_norm)

        if self.normalize_output:
            mu = normalization.zero_mean_unit_var_unnormalization(mu, self.y_mean, self.y_std)
            var *= self.y_std ** 2


            # Clip negative variances and set them to the smallest
            # positive float value
        if var.shape[0] == 1:
            var = np.clip(var, np.finfo(var.dtype).eps, np.inf)
        else:
            var = np.clip(var, np.finfo(var.dtype).eps, np.inf)
            var[np.where((var < np.finfo(var.dtype).eps) & (var > -np.finfo(var.dtype).eps))] = 0

        return mu, var

    def sample_functions(self, X_test, n_funcs=1):
        """
        Samples F function values from the current posterior at the N
        specified test points.

        Parameters
        ----------
        X_test: np.ndarray (N, D)
            Input test points
        n_funcs: int
            Number of function values that are drawn at each test point.

        Returns
        ----------
        function_samples: np.array(F, N)
            The F function values drawn at the N test points.
        """

        if self.normalize_input:
            X_test_norm, _, _ = normalization.zero_one_normalization(X_test, self.lower, self.upper)
        else:
            X_test_norm = X_test

        if not self.is_trained:
            raise Exception('Model has to be trained first!')

        funcs = self.gp.predict_f_samples(X_test_norm, n_funcs)

        if self.normalize_output:
            funcs = normalization.zero_mean_unit_var_unnormalization(funcs, self.y_mean, self.y_std)

        if len(funcs.shape) == 1:
            return funcs[None, :]
        else:
            return funcs
        
    def get_incumbent(self):
        """
        Returns the best observed point and its function value

        Returns
        ----------
        incumbent: ndarray (D,)
            current incumbent
        incumbent_value: ndarray (N,)
            the observed value of the incumbent
        """
        inc, inc_value = super(GaussianProcess, self).get_incumbent()
        if self.normalize_input:
            inc = normalization.zero_one_unnormalization(inc, self.lower, self.upper)

        if self.normalize_output:
            inc_value = normalization.zero_mean_unit_var_unnormalization(inc_value, self.y_mean, self.y_std)

        return inc, inc_value<|MERGE_RESOLUTION|>--- conflicted
+++ resolved
@@ -3,6 +3,7 @@
 import numpy as np
 import gpflow
 
+from scipy import optimize
 
 from robo.util import normalization
 from robo.models.base_model import BaseModel
@@ -67,6 +68,10 @@
     @BaseModel._check_shapes_train
     def train(self, X, y, do_optimize=True):
         """
+        Computes the Cholesky decomposition of the covariance of X and
+        estimates the GP hyperparameters by optimizing the marginal
+        loglikelihood. The prior mean of the GP is set to the empirical
+        mean of X.
 
         Parameters
         ----------
@@ -98,24 +103,7 @@
         self.gp = gpflow.gpr.GPR(self.X, self.y[:, None], kern=self.kernel, mean_function=self.mean)
 
         if do_optimize:
-<<<<<<< HEAD
             self.optimize()
-=======
-            self.hypers = self.optimize()
-            self.gp.kernel[:] = self.hypers[:-1]
-            self.noise = np.exp(self.hypers[-1])  # sigma^2
-        else:
-            self.hypers = self.gp.kernel[:]
-            self.hypers = np.append(self.hypers, np.log(self.noise))
-
-        logger.debug("GP Hyperparameters: " + str(self.hypers))
-
-        try:
-            self.gp.compute(self.X, yerr=np.sqrt(self.noise))
-        except np.linalg.LinAlgError:
-            self.noise *= 10
-            self.gp.compute(self.X, yerr=np.sqrt(self.noise))
->>>>>>> 454ea02a
 
         self.is_trained = True
 
@@ -126,26 +114,7 @@
         """
         Optimizes the marginal log likelihood
         """
-<<<<<<< HEAD
         self.gp.optimize()
-=======
-        # Start optimization from the previous hyperparameter configuration
-        p0 = self.gp.kernel.vector
-        p0 = np.append(p0, np.log(self.noise))
-
-        if self.use_gradients:
-            theta, _, _ = optimize.minimize(self.nll, p0,
-                                            method="BFGS",
-                                            jac=self.grad_nll)
-        else:
-            try:
-                results = optimize.minimize(self.nll, p0, method='L-BFGS-B')
-                theta = results.x
-            except ValueError:
-                logging.error("Could not find a valid hyperparameter configuration! Use initial configuration")
-                theta = p0
->>>>>>> 454ea02a
-
 
     def predict_variance(self, x1, X2):
         r"""
@@ -169,6 +138,13 @@
         if not self.is_trained:
             raise Exception('Model has to be trained first!')
 
+        # if self.normalize_input:
+        #     x1_norm, _, _ = normalization.zero_one_normalization(x1, self.lower, self.upper)
+        #     X2_norm, _, _ = normalization.zero_one_normalization(X2, self.lower, self.upper)
+        # else:
+        #     x1_norm = x1
+        #     X2_norm = X2
+
         x_ = np.concatenate((x1, X2))
         _, var = self.predict(x_, full_cov=True)
 
@@ -206,18 +182,16 @@
         else:
             X_test_norm = X_test
 
-        if not full_cov:
-            mu, var = self.gp.predict_y(X_test_norm)
-        else:
-            mu, var = self.gp.predict_f_full_cov(X_test_norm)
+        mu, var = self.gp.predict(self.y, X_test_norm)
 
         if self.normalize_output:
             mu = normalization.zero_mean_unit_var_unnormalization(mu, self.y_mean, self.y_std)
             var *= self.y_std ** 2
-
-
-            # Clip negative variances and set them to the smallest
-            # positive float value
+        if not full_cov:
+            var = np.diag(var)
+
+        # Clip negative variances and set them to the smallest
+        # positive float value
         if var.shape[0] == 1:
             var = np.clip(var, np.finfo(var.dtype).eps, np.inf)
         else:
